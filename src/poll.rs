//! Generic Watcher implementation based on polling
//!
//! Checks the `watch`ed paths periodically to detect changes. This implementation only uses
//! cross-platform APIs; it should function on any platform that the Rust standard library does.

use std::collections::{HashMap, HashSet};
use std::sync::{Arc, RwLock};
use std::sync::mpsc::Sender;
use std::fs;
use std::thread;
use super::{Error, Event, op, Result, Watcher};
use std::path::{Path, PathBuf};
use std::time::Duration;
use self::walkdir::WalkDir;

use filetime::FileTime;

extern crate walkdir;

/// Polling based `Watcher` implementation
pub struct PollWatcher {
    tx: Sender<Event>,
    watches: Arc<RwLock<HashSet<PathBuf>>>,
    open: Arc<RwLock<bool>>,
}

impl PollWatcher {
<<<<<<< HEAD
    pub fn with_delay(tx: Sender<Event>, delay: u32) -> Result<PollWatcher> {
=======
    /// Create a PollWatcher which polls every `delay` milliseconds
    pub fn with_delay(tx: Sender<Event>, delay: u32) -> Result<PollWatcher, Error> {
>>>>>>> 0e6378c1
        let mut p = PollWatcher {
            tx: tx,
            watches: Arc::new(RwLock::new(HashSet::new())),
            open: Arc::new(RwLock::new(true)),
        };
        p.run(delay);
        Ok(p)
    }

    fn run(&mut self, delay: u32) {
        let tx = self.tx.clone();
        let watches = self.watches.clone();
        let open = self.open.clone();
        thread::spawn(move || {
            // In order of priority:
            // TODO: populate mtimes before loop, and then handle creation events
            // TODO: handle deletion events
            // TODO: handle chmod events
            // TODO: handle renames
            // TODO: DRY it up
            let mut mtimes: HashMap<PathBuf, u64> = HashMap::new();
            loop {
                if delay != 0 {
                    thread::sleep(Duration::from_millis(delay as u64));
                }
                if !(*open.read().unwrap()) {
                    break;
                }

                for watch in watches.read().unwrap().iter() {
                    let meta = fs::metadata(watch);

                    if !meta.is_ok() {
                        let _ = tx.send(Event {
                            path: Some(watch.clone()),
                            op: Err(Error::PathNotFound),
                        });
                        continue;
                    }

                    match meta {
                        Err(e) => {
                            let _ = tx.send(Event {
                                path: Some(watch.clone()),
                                op: Err(Error::Io(e)),
                            });
                            continue;
                        }
                        Ok(stat) => {
                            let modified = FileTime::from_last_modification_time(&stat).seconds();

                            match mtimes.insert(watch.clone(), modified) {
                                None => continue, // First run
                                Some(old) => {
                                    if modified > old {
                                        let _ = tx.send(Event {
                                            path: Some(watch.clone()),
                                            op: Ok(op::WRITE),
                                        });
                                        continue;
                                    }
                                }
                            }

                            if !stat.is_dir() {
                                continue;
                            }
                        }
                    }

                    // TODO: more efficient implementation where the dir tree is cached?
                    for entry in WalkDir::new(watch)
                                     .follow_links(true)
                                     .into_iter()
                                     .filter_map(|e| e.ok()) {
                        let path = entry.path();

                        match fs::metadata(&path) {
                            Err(e) => {
                                let _ = tx.send(Event {
                                    path: Some(path.to_path_buf()),
                                    op: Err(Error::Io(e)),
                                });
                                continue;
                            }
                            Ok(stat) => {
                                let modified = FileTime::from_last_modification_time(&stat)
                                                   .seconds();
                                match mtimes.insert(path.to_path_buf(), modified) {
                                    None => continue, // First run
                                    Some(old) => {
                                        if modified > old {
                                            let _ = tx.send(Event {
                                                path: Some(path.to_path_buf()),
                                                op: Ok(op::WRITE),
                                            });
                                            continue;
                                        }
                                    }
                                }
                            }
                        }
                    }
                }
            }
        });
    }
}

impl Watcher for PollWatcher {
    fn new(tx: Sender<Event>) -> Result<PollWatcher> {
        PollWatcher::with_delay(tx, 10)
    }

    fn watch<P: AsRef<Path>>(&mut self, path: P) -> Result<()> {
        (*self.watches).write().unwrap().insert(path.as_ref().to_path_buf());
        Ok(())
    }

    fn unwatch<P: AsRef<Path>>(&mut self, path: P) -> Result<()> {
        if (*self.watches).write().unwrap().remove(path.as_ref()) {
            Ok(())
        } else {
            Err(Error::WatchNotFound)
        }
    }
}

impl Drop for PollWatcher {
    fn drop(&mut self) {
        {
            let mut open = (*self.open).write().unwrap();
            (*open) = false;
        }
    }
}<|MERGE_RESOLUTION|>--- conflicted
+++ resolved
@@ -25,12 +25,8 @@
 }
 
 impl PollWatcher {
-<<<<<<< HEAD
+    /// Create a PollWatcher which polls every `delay` milliseconds
     pub fn with_delay(tx: Sender<Event>, delay: u32) -> Result<PollWatcher> {
-=======
-    /// Create a PollWatcher which polls every `delay` milliseconds
-    pub fn with_delay(tx: Sender<Event>, delay: u32) -> Result<PollWatcher, Error> {
->>>>>>> 0e6378c1
         let mut p = PollWatcher {
             tx: tx,
             watches: Arc::new(RwLock::new(HashSet::new())),
